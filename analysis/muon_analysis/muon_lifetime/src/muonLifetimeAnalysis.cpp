// Copyright 2024 Andrea De Vita - Nicolò Salimbeni

// muonLifetimeAnalysis.cpp
// Created on: Mar 11, 2024

// cpp libraries
#include <cmath>
#include <fstream>
#include <iostream>
#include <string>
#include <vector>

using std::string;

// root libraries
#include "TCanvas.h"
#include "TF1.h"
#include "TGraph.h"
#include "TGraphErrors.h"
#include "TH1D.h"
#include "TLegend.h"
#include "TLine.h"
#include "TMath.h"
#include "TMultiGraph.h"
#include "TPaveStats.h"

#include "./../../../../include/AnUtil.h"
#include "./../../../../include/StateFile.h"
<<<<<<< HEAD
#include "./../../../../src/GrUtil.cc"
#include "./../../../../src/StateFile.cc"
=======
>>>>>>> 073837fa

TH1D *h;
TF1 *func;

/*

 - summaryPlot: it generates a comprehensive plot encompassing the fitted tau values, facilitating a side-by-side
                comparison with the theoretical value. Additionally, the weighted average fit value is calculated,
                incorporating its corresponding sigma;

 - residualsAnalysis: it fits the absolute value of the residuals w.r.t. lifetime between 10 ns to 2500 ns,
                      which is the region of negative muon lifetime regime;

 - biExponentialFit: it performs a fitting operation on the data histogram within the time range of 2000 to 15000 ns,
                     employing a negative exponential model. Subsequently, the obtained fit results serve as fixed
                     parameters for a second fitting process conducted within the 200 to 16000 ns range. This second fit
                     involves a combination of two exponentials, where one set of parameters is constrained based on the
                     outcomes of the previous fit, while the other set remains free.
                     The objective of this analysis is to investigate the initial segment of the histogram, aiming to
                     establish evidence for an additional contribution to the exponential decay, attributed to the decay
                     rate of negative muons absorbed in muonic states;

 - createFitFile: it creates a histogram from a data file, perform fits in different time ranges and
                  save results to a file.txt;

 - chi_sqr: chi squared definition with a bi-exponential fit function

 - noise_parameters_correlation: it creates a colormap of chi_sqr as a function of backgound normalization and backgound
 lifetime.

*/

//////////// MAIN FUNCTION DECLARATIONS ///////////////////
void summaryPlot(const char *resultFile = "../results/fitResult.txt");
void residualsAnalysis(const char *datafile);
void noise_parameters_correlation(const char *datafile);

//////////// MINOR FUNCTION DECLARATIONS ///////////////////
void createFitFile(const char *datafile);
void biExponentialFit(const char *datafile);
Double_t chi_sqr(Double_t *val, Double_t *par);

//////////// FUNCTION DEFINITIONS ///////////////////
void summaryPlot(const char *resultFile = "../results/fitResult.txt")
{
<<<<<<< HEAD
    /////////////////
    // IMPORT DATA //
    /////////////////

    // Open the file
    std::ifstream infile(resultFile);

    // Define vectors for each column
    std::vector<string> range;
    std::vector<double> val, pos, err, prob;

    // Read the file line by line and fill the vectors
    double x, y, z, p;
    string r, columnNames;
    getline(infile, columnNames); // Read and discard column names
    while (infile >> r >> x >> y >> z >> p)
    {

        range.push_back(r);
        val.push_back(x);
        pos.push_back(y);
        err.push_back(z);
        prob.push_back(p);
    }

    // Close the file
    infile.close();

    double fit_val = 0.;
    double err_val = 0.;
    // Print all values
    for (size_t i = 0; i < val.size(); ++i)
    {
        std::cout << "range: " << range[i] << "\t"
                  << "tau: " << val[i] << "\t"
                  << "sigma: " << err[i] << std::endl;
        if (i == 0)
        {
            fit_val = val[i];
            err_val = err[i];
        }
    }

    // Convert std::vectors to arrays
    double *x_arr = const_cast<double *>(val.data());
    double *y_arr = const_cast<double *>(pos.data());
    double *err_x_arr = const_cast<double *>(err.data());

    ////////////////
    // STATISTICS //
    ////////////////

    // // Compute mean and sigma
    // double mean = 0;
    // double norm = 0;

    // for (int i = 0; i < val.size(); ++i)
    // {
    //     mean += x_arr[i] / pow(err_x_arr[i], 2);
    //     norm += pow(1.0 / err_x_arr[i], 2);
    // }

    // mean = mean / norm;
    // double sigma = pow(norm, -0.5);

    //////////////
    // GRAPHICS //
    //////////////

    // Create TGraphErrors
    auto *c1 = new TCanvas("c1", "c1", 1200, 600);
    c1->SetGrid();
=======
  /////////////////
  // IMPORT DATA //
  /////////////////

  // Open the file
  std::ifstream infile(resultFile);

  // Define vectors for each column
  std::vector<string> range;
  std::vector<double> val, pos, err, prob;

  // Read the file line by line and fill the vectors
  double x, y, z, p;
  string r, columnNames;
  getline(infile, columnNames); // Read and discard column names
  while (infile >> r >> x >> y >> z >> p)
  {

    range.push_back(r);
    val.push_back(x);
    pos.push_back(y);
    err.push_back(z);
    prob.push_back(p);
  }

  // Close the file
  infile.close();

  // Print all values
  for (size_t i = 0; i < val.size(); ++i)
  {
    std::cout << "range: " << range[i] << "\t"
              << "tau: " << val[i] << "\t"
              << "sigma: " << err[i] << std::endl;
  }

  // Convert std::vectors to arrays
  double *x_arr     = const_cast<double *>(val.data());
  double *y_arr     = const_cast<double *>(pos.data());
  double *err_x_arr = const_cast<double *>(err.data());

  ////////////////
  // STATISTICS //
  ////////////////

  // Compute mean and sigma
  double mean = 0;
  double norm = 0;

  for (int i = 0; i < val.size(); ++i)
  {
    mean += x_arr[i] / pow(err_x_arr[i], 2);
    norm += pow(1.0 / err_x_arr[i], 2);
  }

  mean         = mean / norm;
  double sigma = pow(norm, -0.5);

  //////////////
  // GRAPHICS //
  //////////////

  // Create TGraphErrors
  auto *c1 = new TCanvas("c1", "c1", 1200, 600);
  c1->SetGrid();

  TGraphErrors *graph = new TGraphErrors(val.size(), x_arr, y_arr, err_x_arr);
  graph->SetMarkerStyle(kFullSquare);

  // Create a vertical line with a coloured region
  TLine *verticalLine = new TLine(mean, graph->GetYaxis()->GetBinLowEdge(graph->GetYaxis()->GetFirst()), mean, graph->GetYaxis()->GetBinUpEdge(graph->GetYaxis()->GetLast()));
  verticalLine->SetLineColor(42);
  verticalLine->SetLineWidth(2);

  // Create a vertical line with a coloured region
  double theory_val = 2196.9811;
  double err_theory = 0.0022;
  TLine *theory     = new TLine(theory_val, graph->GetYaxis()->GetBinLowEdge(graph->GetYaxis()->GetFirst()), theory_val, graph->GetYaxis()->GetBinUpEdge(graph->GetYaxis()->GetLast()));
  theory->SetLineColor(kRed);
  theory->SetLineWidth(2);
  theory->SetLineStyle(9);

  // Create the coloured region
  Double_t x1[5] = {mean - sigma, mean + sigma, mean + sigma, mean - sigma, mean - sigma};
  Double_t y1[5] = {graph->GetYaxis()->GetBinLowEdge(graph->GetYaxis()->GetFirst()), graph->GetYaxis()->GetBinLowEdge(graph->GetYaxis()->GetFirst()), graph->GetYaxis()->GetBinUpEdge(graph->GetYaxis()->GetLast()), graph->GetYaxis()->GetBinUpEdge(graph->GetYaxis()->GetLast()),
                    graph->GetYaxis()->GetBinLowEdge(graph->GetYaxis()->GetFirst())};

  auto excl1 = new TGraph(5, x1, y1);
  excl1->SetFillColorAlpha(41, 0.5);
  excl1->SetFillStyle(1001);

  // Create multigraph
  TMultiGraph *multigraph = new TMultiGraph();
  multigraph->SetTitle("Fits performed at different intervals");

  multigraph->Add(excl1, "F");
  multigraph->Add(graph, "PE");

  multigraph->GetXaxis()->SetTitle("#tau (ns)");

  // Hide the tick labels on the TAxis
  multigraph->GetYaxis()->SetLabelSize(0);
  multigraph->GetYaxis()->SetTickLength(0);

  multigraph->Draw("A*");

  verticalLine->Draw("same");
  theory->Draw("same");

  // Draw text near each point
  for (int i = 0; i < val.size(); ++i)
  {
    // Adjust the position and content of the text as needed
    double textX = x_arr[i];
    double textY = y_arr[i] + 0.1; // Offset from the point

    TText *text = new TText(textX, textY, range[i].c_str());
    text->SetTextSize(0.035);
    text->Draw();
  }

  // Draw the Legend
  TLegend leg(.13, .67, .43, .87, "Fit results");
  leg.SetFillColor(0);
  leg.AddEntry(graph, "Fitted points");
  leg.AddEntry(theory, Form("Theoretical value:   %.3f #pm %.3f [ns]", theory_val, err_theory), "l");
  leg.AddEntry(verticalLine, Form("weighted average:   %.3f #pm %.3f [ns]", mean, sigma), "l");
  leg.AddEntry(excl1, "1#sigma region", "f");

  leg.DrawClone("Same");
}
>>>>>>> 073837fa

void residualsAnalysis(const char *datafile)
{
  // Open data file
  std::ifstream infile(datafile);

  // Open Arietta calibration parameters file
  StateFile *calibration_parameters = new StateFile("../../../detector/arietta/results.txt");

  // Create a new canvas
  auto *c1 = new TCanvas();

  // Create a histogram for muon lifetime
  TH1D  *histo = new TH1D("hist", "Muon lifetime", 200, 0, 16000);
  double x;

  double a = std::stod(calibration_parameters->ValueOf("m"));
  double b = std::stod(calibration_parameters->ValueOf("q"));

  // Fill the histogram with data from the file
  while (infile >> x)
  {
    histo->Fill(a * x + b);
  }
  infile.close();

  // Define a fit function
  TF1 *f = new TF1("f", "[0]+[1]*exp(-x/[2])", 2000, 15000);
  f->SetParNames("constant", "normalization", "decay rate [ns]");
  f->SetParLimits(0, 0, 200);
  f->SetParameter(2, 2200);

  // Perform the fit on the histogram
  histo->Fit(f, "RMN");

  // Create a graph for residuals
  TGraph *graph = new TGraph(30);
  graph->SetMarkerStyle(kFullCircle);
  graph->SetMarkerSize(0.5);

  // Fill the graph with residuals
  for (int i = 1; i <= 30; ++i)
  {
    double xValue     = histo->GetBinCenter(i);
    double yValueData = histo->GetBinContent(i);

    // Calculate the fitted value and residual
    double yValueFit = f->Eval(xValue);
    double residual  = yValueData - yValueFit;

    // Add point to the graph
    graph->AddPoint(xValue, TMath::Abs(residual));
  }

  // Set titles for the graph axes
  graph->SetTitle("Residuals Analysis");
  graph->GetXaxis()->SetTitle("Lifetime [ns]");
  graph->GetYaxis()->SetTitle("Residuals");

  // Draw the graph
  graph->Draw("APL");

  // Define another fit function for a subrange
  TF1 *fitfunc = new TF1("fitfunc", "[0]+[1]*exp(-x/[2])", 20, 2500);
  fitfunc->SetParNames("constant", "normalization", "decay rate [ns]");
  fitfunc->SetParameter(2, 10000);
  fitfunc->SetParLimits(0, 0, 1000);

  // Perform the fit on the graph with the new fit function
  graph->Fit(fitfunc, "R+");

  // Draw default fit parameters legend
  gStyle->SetOptFit(1);

  delete calibration_parameters;
}

<<<<<<< HEAD
    // Create a vertical line with a coloured region
    TLine *verticalLine = new TLine(fit_val, graph->GetYaxis()->GetBinLowEdge(graph->GetYaxis()->GetFirst()), fit_val,
                                    graph->GetYaxis()->GetBinUpEdge(graph->GetYaxis()->GetLast()));
    verticalLine->SetLineColor(42);
    verticalLine->SetLineWidth(2);
=======
// Function for bi-exponential fit
void biExponentialFit(const char *datafile)
{
  // input values for the analysis
  int range_xmin      = 0;
  int range_xmax      = 16000;
  int fit_xmin        = 2000;
  int second_fit_xmin = 200;
  int fit_xmax        = 15000;
  int total_bins      = 125;

  // Open Arietta calibration parameters file
  StateFile *calibration_parameters = new StateFile("./../../detector/arietta/results.txt");

  // Open data file
  std::ifstream infile(datafile);

  // Initialize ROOT canvas
  auto *c1 = new TCanvas();

  // Create a histogram for muon lifetime
  TH1D *histo = new TH1D("hist", "Muon lifetime", total_bins, range_xmin, range_xmax);

  // Read calibration parameters
  double x;
  double a = std::stod(calibration_parameters->ValueOf("m"));
  double b = std::stod(calibration_parameters->ValueOf("q"));

  // Fill the histogram using the calibrated values
  while (infile >> x)
  {
    histo->Fill(a * x + b);
  }
  infile.close();

  // Define and fit a single exponential function in the range [2000, 15000]
  TF1 *f = new TF1("f", "[0]+[1]*exp(-x/[2])", fit_xmin, fit_xmax);
  f->SetParNames("constant", "normalization", "decay rate [ns]");
  f->SetParLimits(0, 0, 200);
  f->SetParameter(2, 2200);
  histo->Fit(f, "RMN");

  // Define a combined function with fixed and free parameters for the second fit
  TF1 *combF = new TF1("combF", "[0]+[1]*exp(-x/[2])+[3]*exp(-x/[4])", second_fit_xmin, fit_xmax);

  combF->SetParName(0, "Const");
  combF->SetParName(1, "NormMuonExp");
  combF->SetParName(2, "MuonLifetime");
  combF->SetParName(3, "NormBkg");
  combF->SetParName(4, "BkgTime");

  combF->SetParameter(1, f->GetParameter(1));
  combF->FixParameter(2, f->GetParameter(2));

  // Set limits and initial values for background parameters
  combF->SetParLimits(0, 0, 2000);
  combF->FixParameter(0, 0);
  combF->SetParLimits(3, 0, 2000);
  combF->SetParameter(4, 1000);

  // Fit the histogram with the combined function
  histo->Fit(combF, "RM");
  gStyle->SetOptFit(0111);

  // Draw histogram
  histo->Draw();

  // output of all parameters values and usefull infromation in a statefile
  StateFile *fit_results = new StateFile("./results/results_bi_exponential.txt");

  // output of fit results
  fit_results->UpdateValueOf("Const", std::to_string(combF->GetParameter(0)));
  fit_results->UpdateValueOf("NormMuonExp", std::to_string(combF->GetParameter(1)));
  fit_results->UpdateValueOf("MuonLifetime", std::to_string(combF->GetParameter(2)));
  fit_results->UpdateValueOf("NormBkg", std::to_string(combF->GetParameter(3)));
  fit_results->UpdateValueOf("BkgTime", std::to_string(combF->GetParameter(4)));

  // output of input data
  fit_results->UpdateValueOf("range_xmin", std::to_string(range_xmin));
  fit_results->UpdateValueOf("range_xmax", std::to_string(range_xmax));
  fit_results->UpdateValueOf("fit_xmin", std::to_string(fit_xmin));
  fit_results->UpdateValueOf("fit_xmax", std::to_string(fit_xmax));
  fit_results->UpdateValueOf("second_fit_xmin", std::to_string(second_fit_xmin));
  fit_results->UpdateValueOf("total_bins", std::to_string(total_bins));
  fit_results->UpdateValueOf("number_events", std::to_string(histo->Integral()));
  fit_results->UpdateValueOf("number_fitted_events", std::to_string(histo->Integral(histo->FindBin(second_fit_xmin), total_bins)));
}
>>>>>>> 073837fa

// ///////////////// TRASH /////////////////
void createFitFile(const char *datafile)
{

<<<<<<< HEAD
    // Create the coloured region
    Double_t x1[5] = {fit_val - err_val, fit_val + err_val, fit_val + err_val, fit_val - err_val, fit_val - err_val};
    Double_t y1[5] = {graph->GetYaxis()->GetBinLowEdge(graph->GetYaxis()->GetFirst()),
                      graph->GetYaxis()->GetBinLowEdge(graph->GetYaxis()->GetFirst()),
                      graph->GetYaxis()->GetBinUpEdge(graph->GetYaxis()->GetLast()),
                      graph->GetYaxis()->GetBinUpEdge(graph->GetYaxis()->GetLast()),
                      graph->GetYaxis()->GetBinLowEdge(graph->GetYaxis()->GetFirst())};
=======
  // Open the data file for reading
  std::ifstream infile(datafile);
>>>>>>> 073837fa

  // Create a histogram for muon lifetime
  TH1D  *histo = new TH1D("hist", "Muon lifetime", 75, 0, 16000);
  double x;

<<<<<<< HEAD
    // Create multigraph
    TMultiGraph *multigraph = new TMultiGraph();
    multigraph->SetTitle("");
=======
  // Open Arietta calibration parameters file
  StateFile *calibration_parameters = new StateFile("../../../detector/arietta/results.txt");
>>>>>>> 073837fa

  // Retrieve calibration parameters
  double a = std::stod(calibration_parameters->ValueOf("m"));
  double b = std::stod(calibration_parameters->ValueOf("q"));

  std::cout << "Fit is starting:" << std::endl;
  std::cout << "Calibration parameters:\t"
            << "m: " << a << "   q: " << b << std::endl;

  // Fill the histogram with calibrated data
  while (infile >> x)
  {
    histo->Fill(a * x + b);
  }
  infile.close();

  // Open a file to store fit results
  std::ofstream resultFile("./../results/fitResult.txt");

  resultFile << "Range\tTau\tFit_number\tSigma\tQuantileProb" << std::endl;
  // Loop through different fit configurations
  for (int i = 1; i < 10; ++i)
  {
    // Create a fit function
    TF1 *f = new TF1("f", "[0]+[1]*exp(-x/[2])", 1000, 15000);
    f->SetParNames("constant", "normalization", "decay rate [ns]");

    // Set fit range based on iteration
    if (i < 5)
    {
      f->SetRange(15000 - 3700 * i, 15000);
    }
<<<<<<< HEAD

    // Draw the Legend
    TLegend leg(.57, .15, .87, .35, "Fit results");
    leg.SetFillColor(0);
    leg.AddEntry(graph, "Fitted points");
    leg.AddEntry(theory, Form("Theoretical value:   %.3f #pm %.3f [ns]", theory_val, err_theory), "l");
    leg.AddEntry(verticalLine, Form("Fit value within the full range:   %.3f #pm %.3f [ns]", fit_val, err_val), "l");
    leg.AddEntry(excl1, "1#sigma region", "f");

    leg.DrawClone("Same");

    c1->SaveAs("../figures/rangeFit.pdf");
}

void residualsAnalysis(const char *datafile)
{
    // Open data file
    std::ifstream infile(datafile);

    // Open Arietta calibration parameters file
    StateFile *calibration_parameters = new StateFile("../../../detector/arietta/results.txt");

    // Create a new canvas
    auto *c1 = new TCanvas();

    // Create a histogram for muon lifetime
    TH1D *histo = new TH1D("hist", "Muon lifetime", 200, 0, 16000);
    double x;

    double a = std::stod(calibration_parameters->ValueOf("m"));
    double b = std::stod(calibration_parameters->ValueOf("q"));

    // Fill the histogram with data from the file
    while (infile >> x)
=======
    else if (i == 5)
>>>>>>> 073837fa
    {
      f->SetRange(200, 13000);
    }
    else if (i == 6)
    {
      f->SetRange(200, 2000);
    }
<<<<<<< HEAD

    // Set titles for the graph axes
    graph->SetTitle("Residuals Analysis");
    graph->GetXaxis()->SetTitle("Lifetime [ns]");
    graph->GetYaxis()->SetTitle("Residuals");

    // Draw the graph
    graph->Draw("APL");

    // Define another fit function for a subrange
    TF1 *fitfunc = new TF1("fitfunc", "[0]+[1]*exp(-x/[2])", 20, 2500);
    fitfunc->SetParNames("constant", "normalization", "decay rate [ns]");
    fitfunc->SetParameter(2, 10000);
    fitfunc->SetParLimits(0, 0, 1000);

    // Perform the fit on the graph with the new fit function
    graph->Fit(fitfunc, "R+");

    // Draw default fit parameters legend
    gStyle->SetOptFit(1);

    delete calibration_parameters;
}

// Function for bi-exponential fit
void biExponentialFit(const char *datafile)
{
    // Open Arietta calibration parameters file
    StateFile *calibration_parameters = new StateFile("../../../detector/arietta/results.txt");

    // Open data file
    std::ifstream infile(datafile);

    // Initialize ROOT canvas
    auto *c1 = new TCanvas();
    c1->SetGrid();

    // Create a histogram for muon lifetime
    TH1D *histo = new TH1D("", "", 75, 0, 16000);

    // Read calibration parameters
    double x;
    double a = std::stod(calibration_parameters->ValueOf("m"));
    double b = std::stod(calibration_parameters->ValueOf("q"));

    // Fill the histogram using the calibrated values
    while (infile >> x)
=======
    else if (i == 7)
    {
      f->SetRange(5000, 15000);
    }
    else if (i == 8)
>>>>>>> 073837fa
    {
      f->SetRange(3000, 9000);
    }
    else
    {
      f->SetRange(9000, 15000);
    }

<<<<<<< HEAD
    // Define and fit a single exponential function in the range [2000, 15000]
    TF1 *f = new TF1("f", "[0]+[1]*exp(-x/[2])", 2000, 15000);
    f->SetParNames("constant", "normalization", "decay rate [ns]");
    f->SetParLimits(0, 0, 2000);
    f->SetParameter(2, 2200);
    histo->Fit(f, "RMN");

    // Define a combined function with fixed and free parameters for the second fit
    TF1 *combF = new TF1("combF", "[0]+[1]*exp(-x/[2])+[3]*exp(-x/[4])", 200, 15000);

    combF->SetParName(0, "Const");
    combF->SetParName(1, "NormMuonExp");
    combF->SetParName(2, "MuonLifetime [ns]");
    combF->SetParName(3, "NormBkg");
    combF->SetParName(4, "BkgTime [ns]");

    combF->SetParameter(1, f->GetParameter(1));
    combF->FixParameter(2, f->GetParameter(2));

    // Set limits and initial values for background parameters
    combF->SetParLimits(0, 0, 2500);
    combF->SetParLimits(3, 0, 2500);
    combF->SetParameter(4, 1000);

    // // Fit the histogram with the combined function
    histo->Fit(combF, "RM");
    // gStyle->SetOptFit(01111);

    // Set x and y-axis titles
    histo->GetXaxis()->SetTitle("time [ns]");
    histo->GetYaxis()->SetTitle(GrUtil::HLabel(histo, "ns").c_str());

    GrUtil::SetHTextSize(histo);
    GrUtil::SetCountDigits(histo);

    // Draw histogram
    histo->Draw("E1");

    // graphics
    gStyle->SetOptStat("rm");
    gStyle->SetOptFit(01111);
    TPaveStats *pv = (TPaveStats *)histo->GetListOfFunctions()->FindObject("stats");
    pv->SetX1NDC(0.45);
    pv->SetX2NDC(0.9);
    pv->SetY1NDC(0.55);
    pv->SetY2NDC(0.9);
    GrUtil::SetHTextSize(histo);
    GrUtil::SetCountDigits(histo);

    gPad->Update();
}

Double_t chi_sqr(Double_t *val, Double_t *par)
{

    Float_t x = val[0];
    Float_t y = val[1];

    Double_t sum = 0;

    double xMin, xMax;
    func->GetRange(xMin, xMax);
    int bin_min = h->FindBin(xMin);
    int bin_max = h->FindBin(xMax) - 1;
    for (int i = bin_min; i <= bin_max; i++)
    {
        double expected =
            par[0] + par[1] * exp(-1 * h->GetBinCenter(i) / par[2]) + x * exp(-1 * h->GetBinCenter(i) / y);
        sum += pow(h->GetBinContent(i) - expected, 2) / expected;
    }
    return sum;
}

void noise_parameters_correlation(const char *datafile)
{

    // Open Arietta calibration parameters file
    StateFile *calibration_parameters = new StateFile("../../../detector/arietta/results.txt");

    // Open data file
    std::ifstream infile(datafile);

    // Initialize ROOT canvas
    auto *c1 = new TCanvas();
    c1->SetGrid();

    // Create a histogram for muon lifetime
    h = new TH1D("", "", 75, 0, 16000);

    // Read calibration parameters
    double x;
    double a = std::stod(calibration_parameters->ValueOf("m"));
    double b = std::stod(calibration_parameters->ValueOf("q"));

    // Fill the histogram using the calibrated values
    while (infile >> x)
    {
        h->Fill(a * x + b);
    }
    infile.close();

    // Define and fit a single exponential function in the range [2000, 15000]
    TF1 *f = new TF1("f", "[0]+[1]*exp(-x/[2])", 2000, 15000);
    f->SetParNames("constant", "normalization", "decay rate [ns]");
    f->SetParLimits(0, 0, 2000);
    f->SetParameter(2, 2200);
    h->Fit(f, "RMN");

    // Define a combined function with fixed and free parameters for the second fit
    func = new TF1("combF", "[0]+[1]*exp(-x/[2])+[3]*exp(-x/[4])", 200, 15000);

    func->SetParName(0, "Const");
    func->SetParName(1, "NormMuonExp");
    func->SetParName(2, "MuonLifetime [ns]");
    func->SetParName(3, "NormBkg");
    func->SetParName(4, "BkgTime [ns]");

    func->SetParameter(1, f->GetParameter(1));
    func->FixParameter(2, f->GetParameter(2));

    // Set limits and initial values for background parameters
    func->SetParLimits(0, 0, 2500);
    func->SetParLimits(3, 0, 2000);
    func->SetParameter(4, 500);

    // // Fit the histogram with the combined function
    h->Fit(func, "RM");

    delete c1;
    delete calibration_parameters;

    // ############### DRAW THE CHI² ###########################
    TCanvas *c_chi = new TCanvas("c_chi", "c_chi", 1000, 650);

    c_chi->SetLeftMargin(0.13);
    c_chi->SetRightMargin(0.13);
    c_chi->SetBottomMargin(0.11);
    c_chi->cd();
    c_chi->SetGrid();
    c_chi->SetLogz();

    TF2 *f_chi = new TF2("f_chi", chi_sqr, 0, func->GetParameter(3) + 3.2 * func->GetParError(3), 0,
                         500, 3);

    f_chi->SetNpx(200);
    f_chi->SetNpy(200);

    f_chi->SetParameter(0, func->GetParameter(0));
    f_chi->SetParameter(1, func->GetParameter(1));
    f_chi->SetParameter(2, func->GetParameter(2));

    f_chi->GetXaxis()->SetLabelSize(0.047);
    f_chi->GetXaxis()->SetLabelOffset(0.015);
    f_chi->GetXaxis()->SetTitleSize(0.05);
    f_chi->GetXaxis()->SetTitleOffset(1.01);

    f_chi->GetYaxis()->SetLabelSize(0.047);
    f_chi->GetYaxis()->SetTitleSize(0.05);
    f_chi->GetYaxis()->SetNdivisions(5, 5, 0, true);
    f_chi->GetYaxis()->SetTitleOffset(1.3);

    f_chi->GetZaxis()->SetLabelSize(0.047);
    f_chi->GetZaxis()->SetTitleSize(0.05);
    f_chi->GetZaxis()->SetNdivisions(5, 10, 20, true);
    f_chi->GetZaxis()->SetTitleOffset(0.5);

    f_chi->GetXaxis()->SetTitle("bkg normalization");
    f_chi->GetYaxis()->SetTitle("bkg #tau [ns]");
    f_chi->GetZaxis()->SetTitle("#chi^{2}");
    f_chi->SetTitle("");

    f_chi->Draw("CONT4Z");
    c_chi->SaveAs("../figures/bifit_background_correlation.png");
}

void createFitFile(const char *datafile)
{
=======
    // Set parameter limits and initial values
    f->SetParLimits(0, 0, 200);
    f->SetParameter(2, 2200);
>>>>>>> 073837fa

    // Fit the function to the histogram
    histo->Fit(f, "RMNQ");

    // Print fit results to the result file
    Double_t xmin, xmax;
    f->GetRange(xmin, xmax);
    std::cout << "\nFitting range: " << xmin << " - " << xmax << std::endl;

    resultFile << Form("%.0f-%.0f", xmin, xmax) << "\t";
    resultFile << f->GetParameter(2) << "\t";
    resultFile << i << "\t";
    resultFile << f->GetParError(2) << "\t";
    resultFile << f->GetProb() << std::endl;

<<<<<<< HEAD
    // Retrieve calibration parameters
    double a = std::stod(calibration_parameters->ValueOf("m"));
    double b = std::stod(calibration_parameters->ValueOf("q"));

    std::cout << "Fit is starting:" << std::endl;
    std::cout << "Calibration parameters:\t"
              << "m: " << a << "   q: " << b << std::endl;

    // Fill the histogram with calibrated data
    while (infile >> x)
    {
        histo->Fill(a * x + b);
    }
    infile.close();

    // Open a file to store fit results
    std::ofstream resultFile("./../results/fitResult.txt");

    resultFile << "Range\tTau\tFit_number\tSigma\tQuantileProb" << std::endl;
    // Loop through different fit configurations
    for (int i = 1; i < 5; ++i)
    {
        // Create a fit function
        TF1 *f = new TF1("f", "[0]+[1]*exp(-x/[2])", 200, 15000);
        f->SetParNames("constant", "normalization", "decay rate [ns]");

        // Set fit range based on iteration
        if (i == 1)
        {
            f->SetRange(200, 15000);
        }
        else if (i == 2)
        {
            f->SetRange(200, 2500);
        }
        else if (i == 3)
        {
            f->SetRange(2500, 9000);
        }
        else if (i == 4)
        {
            f->SetRange(9000, 15000);
        }


        // Set parameter limits and initial values
        f->SetParLimits(0, 0, 200);
        f->SetParameter(1, 2000);
        f->SetParameter(2, 2200);

        // Fit the function to the histogram
        histo->Fit(f, "RMQN");

        // Print fit results to the result file
        Double_t xmin, xmax;
        f->GetRange(xmin, xmax);
        std::cout << "\nFitting range: " << xmin << " - " << xmax << std::endl;

        resultFile << Form("%.0f-%.0f", xmin, xmax) << "\t";
        resultFile << f->GetParameter(2) << "\t";
        resultFile << i << "\t";
        resultFile << f->GetParError(2) << "\t";
        resultFile << f->GetProb() << std::endl;

        // Clean up memory by deleting the fit function object
        delete f;
    }
    resultFile.close();
=======
    // Clean up memory by deleting the fit function object
    delete f;
  }
  resultFile.close();
>>>>>>> 073837fa
}<|MERGE_RESOLUTION|>--- conflicted
+++ resolved
@@ -15,6 +15,7 @@
 // root libraries
 #include "TCanvas.h"
 #include "TF1.h"
+#include "TF2.h"
 #include "TGraph.h"
 #include "TGraphErrors.h"
 #include "TH1D.h"
@@ -26,14 +27,11 @@
 
 #include "./../../../../include/AnUtil.h"
 #include "./../../../../include/StateFile.h"
-<<<<<<< HEAD
 #include "./../../../../src/GrUtil.cc"
 #include "./../../../../src/StateFile.cc"
-=======
->>>>>>> 073837fa
 
 TH1D *h;
-TF1 *func;
+TF1  *func;
 
 /*
 
@@ -69,87 +67,13 @@
 void noise_parameters_correlation(const char *datafile);
 
 //////////// MINOR FUNCTION DECLARATIONS ///////////////////
-void createFitFile(const char *datafile);
-void biExponentialFit(const char *datafile);
+void     createFitFile(const char *datafile);
+void     biExponentialFit(const char *datafile);
 Double_t chi_sqr(Double_t *val, Double_t *par);
 
 //////////// FUNCTION DEFINITIONS ///////////////////
 void summaryPlot(const char *resultFile = "../results/fitResult.txt")
 {
-<<<<<<< HEAD
-    /////////////////
-    // IMPORT DATA //
-    /////////////////
-
-    // Open the file
-    std::ifstream infile(resultFile);
-
-    // Define vectors for each column
-    std::vector<string> range;
-    std::vector<double> val, pos, err, prob;
-
-    // Read the file line by line and fill the vectors
-    double x, y, z, p;
-    string r, columnNames;
-    getline(infile, columnNames); // Read and discard column names
-    while (infile >> r >> x >> y >> z >> p)
-    {
-
-        range.push_back(r);
-        val.push_back(x);
-        pos.push_back(y);
-        err.push_back(z);
-        prob.push_back(p);
-    }
-
-    // Close the file
-    infile.close();
-
-    double fit_val = 0.;
-    double err_val = 0.;
-    // Print all values
-    for (size_t i = 0; i < val.size(); ++i)
-    {
-        std::cout << "range: " << range[i] << "\t"
-                  << "tau: " << val[i] << "\t"
-                  << "sigma: " << err[i] << std::endl;
-        if (i == 0)
-        {
-            fit_val = val[i];
-            err_val = err[i];
-        }
-    }
-
-    // Convert std::vectors to arrays
-    double *x_arr = const_cast<double *>(val.data());
-    double *y_arr = const_cast<double *>(pos.data());
-    double *err_x_arr = const_cast<double *>(err.data());
-
-    ////////////////
-    // STATISTICS //
-    ////////////////
-
-    // // Compute mean and sigma
-    // double mean = 0;
-    // double norm = 0;
-
-    // for (int i = 0; i < val.size(); ++i)
-    // {
-    //     mean += x_arr[i] / pow(err_x_arr[i], 2);
-    //     norm += pow(1.0 / err_x_arr[i], 2);
-    // }
-
-    // mean = mean / norm;
-    // double sigma = pow(norm, -0.5);
-
-    //////////////
-    // GRAPHICS //
-    //////////////
-
-    // Create TGraphErrors
-    auto *c1 = new TCanvas("c1", "c1", 1200, 600);
-    c1->SetGrid();
-=======
   /////////////////
   // IMPORT DATA //
   /////////////////
@@ -178,12 +102,19 @@
   // Close the file
   infile.close();
 
+  double fit_val = 0.;
+  double err_val = 0.;
   // Print all values
   for (size_t i = 0; i < val.size(); ++i)
   {
     std::cout << "range: " << range[i] << "\t"
               << "tau: " << val[i] << "\t"
               << "sigma: " << err[i] << std::endl;
+    if (i == 0)
+    {
+      fit_val = val[i];
+      err_val = err[i];
+    }
   }
 
   // Convert std::vectors to arrays
@@ -195,18 +126,18 @@
   // STATISTICS //
   ////////////////
 
-  // Compute mean and sigma
-  double mean = 0;
-  double norm = 0;
-
-  for (int i = 0; i < val.size(); ++i)
-  {
-    mean += x_arr[i] / pow(err_x_arr[i], 2);
-    norm += pow(1.0 / err_x_arr[i], 2);
-  }
-
-  mean         = mean / norm;
-  double sigma = pow(norm, -0.5);
+  // // Compute mean and sigma
+  // double mean = 0;
+  // double norm = 0;
+
+  // for (int i = 0; i < val.size(); ++i)
+  // {
+  //     mean += x_arr[i] / pow(err_x_arr[i], 2);
+  //     norm += pow(1.0 / err_x_arr[i], 2);
+  // }
+
+  // mean = mean / norm;
+  // double sigma = pow(norm, -0.5);
 
   //////////////
   // GRAPHICS //
@@ -220,7 +151,7 @@
   graph->SetMarkerStyle(kFullSquare);
 
   // Create a vertical line with a coloured region
-  TLine *verticalLine = new TLine(mean, graph->GetYaxis()->GetBinLowEdge(graph->GetYaxis()->GetFirst()), mean, graph->GetYaxis()->GetBinUpEdge(graph->GetYaxis()->GetLast()));
+  TLine *verticalLine = new TLine(fit_val, graph->GetYaxis()->GetBinLowEdge(graph->GetYaxis()->GetFirst()), fit_val, graph->GetYaxis()->GetBinUpEdge(graph->GetYaxis()->GetLast()));
   verticalLine->SetLineColor(42);
   verticalLine->SetLineWidth(2);
 
@@ -233,7 +164,7 @@
   theory->SetLineStyle(9);
 
   // Create the coloured region
-  Double_t x1[5] = {mean - sigma, mean + sigma, mean + sigma, mean - sigma, mean - sigma};
+  Double_t x1[5] = {fit_val - err_val, fit_val + err_val, fit_val + err_val, fit_val - err_val, fit_val - err_val};
   Double_t y1[5] = {graph->GetYaxis()->GetBinLowEdge(graph->GetYaxis()->GetFirst()), graph->GetYaxis()->GetBinLowEdge(graph->GetYaxis()->GetFirst()), graph->GetYaxis()->GetBinUpEdge(graph->GetYaxis()->GetLast()), graph->GetYaxis()->GetBinUpEdge(graph->GetYaxis()->GetLast()),
                     graph->GetYaxis()->GetBinLowEdge(graph->GetYaxis()->GetFirst())};
 
@@ -243,7 +174,7 @@
 
   // Create multigraph
   TMultiGraph *multigraph = new TMultiGraph();
-  multigraph->SetTitle("Fits performed at different intervals");
+  multigraph->SetTitle("");
 
   multigraph->Add(excl1, "F");
   multigraph->Add(graph, "PE");
@@ -272,16 +203,17 @@
   }
 
   // Draw the Legend
-  TLegend leg(.13, .67, .43, .87, "Fit results");
+  TLegend leg(.57, .15, .87, .35, "Fit results");
   leg.SetFillColor(0);
   leg.AddEntry(graph, "Fitted points");
   leg.AddEntry(theory, Form("Theoretical value:   %.3f #pm %.3f [ns]", theory_val, err_theory), "l");
-  leg.AddEntry(verticalLine, Form("weighted average:   %.3f #pm %.3f [ns]", mean, sigma), "l");
+  leg.AddEntry(verticalLine, Form("Fit value within the full range:   %.3f #pm %.3f [ns]", fit_val, err_val), "l");
   leg.AddEntry(excl1, "1#sigma region", "f");
 
   leg.DrawClone("Same");
+
+  c1->SaveAs("../figures/rangeFit.pdf");
 }
->>>>>>> 073837fa
 
 void residualsAnalysis(const char *datafile)
 {
@@ -359,13 +291,6 @@
   delete calibration_parameters;
 }
 
-<<<<<<< HEAD
-    // Create a vertical line with a coloured region
-    TLine *verticalLine = new TLine(fit_val, graph->GetYaxis()->GetBinLowEdge(graph->GetYaxis()->GetFirst()), fit_val,
-                                    graph->GetYaxis()->GetBinUpEdge(graph->GetYaxis()->GetLast()));
-    verticalLine->SetLineColor(42);
-    verticalLine->SetLineWidth(2);
-=======
 // Function for bi-exponential fit
 void biExponentialFit(const char *datafile)
 {
@@ -380,11 +305,15 @@
   // Open Arietta calibration parameters file
   StateFile *calibration_parameters = new StateFile("./../../detector/arietta/results.txt");
 
+  // Initialize ROOT canvas
+  auto *c1 = new TCanvas();
+  c1->SetGrid();
+
+  // Create a histogram for muon lifetime
+  TH1D *histo = new TH1D("", "", 75, 0, 16000);
+
   // Open data file
   std::ifstream infile(datafile);
-
-  // Initialize ROOT canvas
-  auto *c1 = new TCanvas();
 
   // Create a histogram for muon lifetime
   TH1D *histo = new TH1D("hist", "Muon lifetime", total_bins, range_xmin, range_xmax);
@@ -394,6 +323,12 @@
   double a = std::stod(calibration_parameters->ValueOf("m"));
   double b = std::stod(calibration_parameters->ValueOf("q"));
 
+  // Define and fit a single exponential function in the range [2000, 15000]
+  TF1 *f = new TF1("f", "[0]+[1]*exp(-x/[2])", 2000, 15000);
+  f->SetParNames("constant", "normalization", "decay rate [ns]");
+  f->SetParLimits(0, 0, 2000);
+  f->SetParameter(2, 2200);
+  histo->Fit(f, "RMN");
   // Fill the histogram using the calibrated values
   while (infile >> x)
   {
@@ -413,77 +348,176 @@
 
   combF->SetParName(0, "Const");
   combF->SetParName(1, "NormMuonExp");
-  combF->SetParName(2, "MuonLifetime");
+  combF->SetParName(2, "MuonLifetime [ns]");
   combF->SetParName(3, "NormBkg");
-  combF->SetParName(4, "BkgTime");
-
-  combF->SetParameter(1, f->GetParameter(1));
-  combF->FixParameter(2, f->GetParameter(2));
+  combF->SetParName(4, "BkgTime [ns]");
 
   // Set limits and initial values for background parameters
-  combF->SetParLimits(0, 0, 2000);
-  combF->FixParameter(0, 0);
-  combF->SetParLimits(3, 0, 2000);
+  combF->SetParLimits(0, 0, 2500);
+  combF->SetParLimits(3, 0, 2500);
   combF->SetParameter(4, 1000);
 
-  // Fit the histogram with the combined function
+  // // Fit the histogram with the combined function
   histo->Fit(combF, "RM");
-  gStyle->SetOptFit(0111);
+  // gStyle->SetOptFit(01111);
+
+  // Set x and y-axis titles
+  histo->GetXaxis()->SetTitle("time [ns]");
+  histo->GetYaxis()->SetTitle(GrUtil::HLabel(histo, "ns").c_str());
+
+  GrUtil::SetHTextSize(histo);
+  GrUtil::SetCountDigits(histo);
 
   // Draw histogram
-  histo->Draw();
-
-  // output of all parameters values and usefull infromation in a statefile
-  StateFile *fit_results = new StateFile("./results/results_bi_exponential.txt");
-
-  // output of fit results
-  fit_results->UpdateValueOf("Const", std::to_string(combF->GetParameter(0)));
-  fit_results->UpdateValueOf("NormMuonExp", std::to_string(combF->GetParameter(1)));
-  fit_results->UpdateValueOf("MuonLifetime", std::to_string(combF->GetParameter(2)));
-  fit_results->UpdateValueOf("NormBkg", std::to_string(combF->GetParameter(3)));
-  fit_results->UpdateValueOf("BkgTime", std::to_string(combF->GetParameter(4)));
-
-  // output of input data
-  fit_results->UpdateValueOf("range_xmin", std::to_string(range_xmin));
-  fit_results->UpdateValueOf("range_xmax", std::to_string(range_xmax));
-  fit_results->UpdateValueOf("fit_xmin", std::to_string(fit_xmin));
-  fit_results->UpdateValueOf("fit_xmax", std::to_string(fit_xmax));
-  fit_results->UpdateValueOf("second_fit_xmin", std::to_string(second_fit_xmin));
-  fit_results->UpdateValueOf("total_bins", std::to_string(total_bins));
-  fit_results->UpdateValueOf("number_events", std::to_string(histo->Integral()));
-  fit_results->UpdateValueOf("number_fitted_events", std::to_string(histo->Integral(histo->FindBin(second_fit_xmin), total_bins)));
+  histo->Draw("E1");
+
+  // graphics
+  gStyle->SetOptStat("rm");
+  gStyle->SetOptFit(01111);
+  TPaveStats *pv = (TPaveStats *)histo->GetListOfFunctions()->FindObject("stats");
+  pv->SetX1NDC(0.45);
+  pv->SetX2NDC(0.9);
+  pv->SetY1NDC(0.55);
+  pv->SetY2NDC(0.9);
+  GrUtil::SetHTextSize(histo);
+  GrUtil::SetCountDigits(histo);
+
+  gPad->Update();
 }
->>>>>>> 073837fa
-
-// ///////////////// TRASH /////////////////
+
+Double_t chi_sqr(Double_t *val, Double_t *par)
+{
+
+  Float_t x = val[0];
+  Float_t y = val[1];
+
+  Double_t sum = 0;
+
+  double xMin, xMax;
+  func->GetRange(xMin, xMax);
+  int bin_min = h->FindBin(xMin);
+  int bin_max = h->FindBin(xMax) - 1;
+  for (int i = bin_min; i <= bin_max; i++)
+  {
+    double expected = par[0] + par[1] * exp(-1 * h->GetBinCenter(i) / par[2]) + x * exp(-1 * h->GetBinCenter(i) / y);
+    sum += pow(h->GetBinContent(i) - expected, 2) / expected;
+  }
+  return sum;
+}
+
+void noise_parameters_correlation(const char *datafile)
+{
+
+  // Open Arietta calibration parameters file
+  StateFile *calibration_parameters = new StateFile("../../../detector/arietta/results.txt");
+
+  // Open data file
+  std::ifstream infile(datafile);
+
+  // Initialize ROOT canvas
+  auto *c1 = new TCanvas();
+  c1->SetGrid();
+
+  // Create a histogram for muon lifetime
+  h = new TH1D("", "", 75, 0, 16000);
+
+  // Read calibration parameters
+  double x;
+  double a = std::stod(calibration_parameters->ValueOf("m"));
+  double b = std::stod(calibration_parameters->ValueOf("q"));
+
+  // Fill the histogram using the calibrated values
+  while (infile >> x)
+  {
+    h->Fill(a * x + b);
+  }
+  infile.close();
+
+  // Define and fit a single exponential function in the range [2000, 15000]
+  TF1 *f = new TF1("f", "[0]+[1]*exp(-x/[2])", 2000, 15000);
+  f->SetParNames("constant", "normalization", "decay rate [ns]");
+  f->SetParLimits(0, 0, 2000);
+  f->SetParameter(2, 2200);
+  h->Fit(f, "RMN");
+
+  // Define a combined function with fixed and free parameters for the second fit
+  func = new TF1("combF", "[0]+[1]*exp(-x/[2])+[3]*exp(-x/[4])", 200, 15000);
+
+  func->SetParName(0, "Const");
+  func->SetParName(1, "NormMuonExp");
+  func->SetParName(2, "MuonLifetime [ns]");
+  func->SetParName(3, "NormBkg");
+  func->SetParName(4, "BkgTime [ns]");
+
+  func->SetParameter(1, f->GetParameter(1));
+  func->FixParameter(2, f->GetParameter(2));
+
+  // Set limits and initial values for background parameters
+  func->SetParLimits(0, 0, 2500);
+  func->SetParLimits(3, 0, 2000);
+  func->SetParameter(4, 500);
+
+  // // Fit the histogram with the combined function
+  h->Fit(func, "RM");
+
+  delete c1;
+  delete calibration_parameters;
+
+  // ############### DRAW THE CHI² ###########################
+  TCanvas *c_chi = new TCanvas("c_chi", "c_chi", 1000, 650);
+
+  c_chi->SetLeftMargin(0.13);
+  c_chi->SetRightMargin(0.13);
+  c_chi->SetBottomMargin(0.11);
+  c_chi->cd();
+  c_chi->SetGrid();
+  c_chi->SetLogz();
+
+  TF2 *f_chi = new TF2("f_chi", chi_sqr, 0, func->GetParameter(3) + 3.2 * func->GetParError(3), 0, 500, 3);
+
+  f_chi->SetNpx(200);
+  f_chi->SetNpy(200);
+
+  f_chi->SetParameter(0, func->GetParameter(0));
+  f_chi->SetParameter(1, func->GetParameter(1));
+  f_chi->SetParameter(2, func->GetParameter(2));
+
+  f_chi->GetXaxis()->SetLabelSize(0.047);
+  f_chi->GetXaxis()->SetLabelOffset(0.015);
+  f_chi->GetXaxis()->SetTitleSize(0.05);
+  f_chi->GetXaxis()->SetTitleOffset(1.01);
+
+  f_chi->GetYaxis()->SetLabelSize(0.047);
+  f_chi->GetYaxis()->SetTitleSize(0.05);
+  f_chi->GetYaxis()->SetNdivisions(5, 5, 0, true);
+  f_chi->GetYaxis()->SetTitleOffset(1.3);
+
+  f_chi->GetZaxis()->SetLabelSize(0.047);
+  f_chi->GetZaxis()->SetTitleSize(0.05);
+  f_chi->GetZaxis()->SetNdivisions(5, 10, 20, true);
+  f_chi->GetZaxis()->SetTitleOffset(0.5);
+
+  f_chi->GetXaxis()->SetTitle("bkg normalization");
+  f_chi->GetYaxis()->SetTitle("bkg #tau [ns]");
+  f_chi->GetZaxis()->SetTitle("#chi^{2}");
+  f_chi->SetTitle("");
+
+  f_chi->Draw("CONT4Z");
+  c_chi->SaveAs("../figures/bifit_background_correlation.png");
+}
+
 void createFitFile(const char *datafile)
 {
 
-<<<<<<< HEAD
-    // Create the coloured region
-    Double_t x1[5] = {fit_val - err_val, fit_val + err_val, fit_val + err_val, fit_val - err_val, fit_val - err_val};
-    Double_t y1[5] = {graph->GetYaxis()->GetBinLowEdge(graph->GetYaxis()->GetFirst()),
-                      graph->GetYaxis()->GetBinLowEdge(graph->GetYaxis()->GetFirst()),
-                      graph->GetYaxis()->GetBinUpEdge(graph->GetYaxis()->GetLast()),
-                      graph->GetYaxis()->GetBinUpEdge(graph->GetYaxis()->GetLast()),
-                      graph->GetYaxis()->GetBinLowEdge(graph->GetYaxis()->GetFirst())};
-=======
   // Open the data file for reading
   std::ifstream infile(datafile);
->>>>>>> 073837fa
 
   // Create a histogram for muon lifetime
   TH1D  *histo = new TH1D("hist", "Muon lifetime", 75, 0, 16000);
   double x;
 
-<<<<<<< HEAD
-    // Create multigraph
-    TMultiGraph *multigraph = new TMultiGraph();
-    multigraph->SetTitle("");
-=======
   // Open Arietta calibration parameters file
   StateFile *calibration_parameters = new StateFile("../../../detector/arietta/results.txt");
->>>>>>> 073837fa
 
   // Retrieve calibration parameters
   double a = std::stod(calibration_parameters->ValueOf("m"));
@@ -516,326 +550,6 @@
     {
       f->SetRange(15000 - 3700 * i, 15000);
     }
-<<<<<<< HEAD
-
-    // Draw the Legend
-    TLegend leg(.57, .15, .87, .35, "Fit results");
-    leg.SetFillColor(0);
-    leg.AddEntry(graph, "Fitted points");
-    leg.AddEntry(theory, Form("Theoretical value:   %.3f #pm %.3f [ns]", theory_val, err_theory), "l");
-    leg.AddEntry(verticalLine, Form("Fit value within the full range:   %.3f #pm %.3f [ns]", fit_val, err_val), "l");
-    leg.AddEntry(excl1, "1#sigma region", "f");
-
-    leg.DrawClone("Same");
-
-    c1->SaveAs("../figures/rangeFit.pdf");
-}
-
-void residualsAnalysis(const char *datafile)
-{
-    // Open data file
-    std::ifstream infile(datafile);
-
-    // Open Arietta calibration parameters file
-    StateFile *calibration_parameters = new StateFile("../../../detector/arietta/results.txt");
-
-    // Create a new canvas
-    auto *c1 = new TCanvas();
-
-    // Create a histogram for muon lifetime
-    TH1D *histo = new TH1D("hist", "Muon lifetime", 200, 0, 16000);
-    double x;
-
-    double a = std::stod(calibration_parameters->ValueOf("m"));
-    double b = std::stod(calibration_parameters->ValueOf("q"));
-
-    // Fill the histogram with data from the file
-    while (infile >> x)
-=======
-    else if (i == 5)
->>>>>>> 073837fa
-    {
-      f->SetRange(200, 13000);
-    }
-    else if (i == 6)
-    {
-      f->SetRange(200, 2000);
-    }
-<<<<<<< HEAD
-
-    // Set titles for the graph axes
-    graph->SetTitle("Residuals Analysis");
-    graph->GetXaxis()->SetTitle("Lifetime [ns]");
-    graph->GetYaxis()->SetTitle("Residuals");
-
-    // Draw the graph
-    graph->Draw("APL");
-
-    // Define another fit function for a subrange
-    TF1 *fitfunc = new TF1("fitfunc", "[0]+[1]*exp(-x/[2])", 20, 2500);
-    fitfunc->SetParNames("constant", "normalization", "decay rate [ns]");
-    fitfunc->SetParameter(2, 10000);
-    fitfunc->SetParLimits(0, 0, 1000);
-
-    // Perform the fit on the graph with the new fit function
-    graph->Fit(fitfunc, "R+");
-
-    // Draw default fit parameters legend
-    gStyle->SetOptFit(1);
-
-    delete calibration_parameters;
-}
-
-// Function for bi-exponential fit
-void biExponentialFit(const char *datafile)
-{
-    // Open Arietta calibration parameters file
-    StateFile *calibration_parameters = new StateFile("../../../detector/arietta/results.txt");
-
-    // Open data file
-    std::ifstream infile(datafile);
-
-    // Initialize ROOT canvas
-    auto *c1 = new TCanvas();
-    c1->SetGrid();
-
-    // Create a histogram for muon lifetime
-    TH1D *histo = new TH1D("", "", 75, 0, 16000);
-
-    // Read calibration parameters
-    double x;
-    double a = std::stod(calibration_parameters->ValueOf("m"));
-    double b = std::stod(calibration_parameters->ValueOf("q"));
-
-    // Fill the histogram using the calibrated values
-    while (infile >> x)
-=======
-    else if (i == 7)
-    {
-      f->SetRange(5000, 15000);
-    }
-    else if (i == 8)
->>>>>>> 073837fa
-    {
-      f->SetRange(3000, 9000);
-    }
-    else
-    {
-      f->SetRange(9000, 15000);
-    }
-
-<<<<<<< HEAD
-    // Define and fit a single exponential function in the range [2000, 15000]
-    TF1 *f = new TF1("f", "[0]+[1]*exp(-x/[2])", 2000, 15000);
-    f->SetParNames("constant", "normalization", "decay rate [ns]");
-    f->SetParLimits(0, 0, 2000);
-    f->SetParameter(2, 2200);
-    histo->Fit(f, "RMN");
-
-    // Define a combined function with fixed and free parameters for the second fit
-    TF1 *combF = new TF1("combF", "[0]+[1]*exp(-x/[2])+[3]*exp(-x/[4])", 200, 15000);
-
-    combF->SetParName(0, "Const");
-    combF->SetParName(1, "NormMuonExp");
-    combF->SetParName(2, "MuonLifetime [ns]");
-    combF->SetParName(3, "NormBkg");
-    combF->SetParName(4, "BkgTime [ns]");
-
-    combF->SetParameter(1, f->GetParameter(1));
-    combF->FixParameter(2, f->GetParameter(2));
-
-    // Set limits and initial values for background parameters
-    combF->SetParLimits(0, 0, 2500);
-    combF->SetParLimits(3, 0, 2500);
-    combF->SetParameter(4, 1000);
-
-    // // Fit the histogram with the combined function
-    histo->Fit(combF, "RM");
-    // gStyle->SetOptFit(01111);
-
-    // Set x and y-axis titles
-    histo->GetXaxis()->SetTitle("time [ns]");
-    histo->GetYaxis()->SetTitle(GrUtil::HLabel(histo, "ns").c_str());
-
-    GrUtil::SetHTextSize(histo);
-    GrUtil::SetCountDigits(histo);
-
-    // Draw histogram
-    histo->Draw("E1");
-
-    // graphics
-    gStyle->SetOptStat("rm");
-    gStyle->SetOptFit(01111);
-    TPaveStats *pv = (TPaveStats *)histo->GetListOfFunctions()->FindObject("stats");
-    pv->SetX1NDC(0.45);
-    pv->SetX2NDC(0.9);
-    pv->SetY1NDC(0.55);
-    pv->SetY2NDC(0.9);
-    GrUtil::SetHTextSize(histo);
-    GrUtil::SetCountDigits(histo);
-
-    gPad->Update();
-}
-
-Double_t chi_sqr(Double_t *val, Double_t *par)
-{
-
-    Float_t x = val[0];
-    Float_t y = val[1];
-
-    Double_t sum = 0;
-
-    double xMin, xMax;
-    func->GetRange(xMin, xMax);
-    int bin_min = h->FindBin(xMin);
-    int bin_max = h->FindBin(xMax) - 1;
-    for (int i = bin_min; i <= bin_max; i++)
-    {
-        double expected =
-            par[0] + par[1] * exp(-1 * h->GetBinCenter(i) / par[2]) + x * exp(-1 * h->GetBinCenter(i) / y);
-        sum += pow(h->GetBinContent(i) - expected, 2) / expected;
-    }
-    return sum;
-}
-
-void noise_parameters_correlation(const char *datafile)
-{
-
-    // Open Arietta calibration parameters file
-    StateFile *calibration_parameters = new StateFile("../../../detector/arietta/results.txt");
-
-    // Open data file
-    std::ifstream infile(datafile);
-
-    // Initialize ROOT canvas
-    auto *c1 = new TCanvas();
-    c1->SetGrid();
-
-    // Create a histogram for muon lifetime
-    h = new TH1D("", "", 75, 0, 16000);
-
-    // Read calibration parameters
-    double x;
-    double a = std::stod(calibration_parameters->ValueOf("m"));
-    double b = std::stod(calibration_parameters->ValueOf("q"));
-
-    // Fill the histogram using the calibrated values
-    while (infile >> x)
-    {
-        h->Fill(a * x + b);
-    }
-    infile.close();
-
-    // Define and fit a single exponential function in the range [2000, 15000]
-    TF1 *f = new TF1("f", "[0]+[1]*exp(-x/[2])", 2000, 15000);
-    f->SetParNames("constant", "normalization", "decay rate [ns]");
-    f->SetParLimits(0, 0, 2000);
-    f->SetParameter(2, 2200);
-    h->Fit(f, "RMN");
-
-    // Define a combined function with fixed and free parameters for the second fit
-    func = new TF1("combF", "[0]+[1]*exp(-x/[2])+[3]*exp(-x/[4])", 200, 15000);
-
-    func->SetParName(0, "Const");
-    func->SetParName(1, "NormMuonExp");
-    func->SetParName(2, "MuonLifetime [ns]");
-    func->SetParName(3, "NormBkg");
-    func->SetParName(4, "BkgTime [ns]");
-
-    func->SetParameter(1, f->GetParameter(1));
-    func->FixParameter(2, f->GetParameter(2));
-
-    // Set limits and initial values for background parameters
-    func->SetParLimits(0, 0, 2500);
-    func->SetParLimits(3, 0, 2000);
-    func->SetParameter(4, 500);
-
-    // // Fit the histogram with the combined function
-    h->Fit(func, "RM");
-
-    delete c1;
-    delete calibration_parameters;
-
-    // ############### DRAW THE CHI² ###########################
-    TCanvas *c_chi = new TCanvas("c_chi", "c_chi", 1000, 650);
-
-    c_chi->SetLeftMargin(0.13);
-    c_chi->SetRightMargin(0.13);
-    c_chi->SetBottomMargin(0.11);
-    c_chi->cd();
-    c_chi->SetGrid();
-    c_chi->SetLogz();
-
-    TF2 *f_chi = new TF2("f_chi", chi_sqr, 0, func->GetParameter(3) + 3.2 * func->GetParError(3), 0,
-                         500, 3);
-
-    f_chi->SetNpx(200);
-    f_chi->SetNpy(200);
-
-    f_chi->SetParameter(0, func->GetParameter(0));
-    f_chi->SetParameter(1, func->GetParameter(1));
-    f_chi->SetParameter(2, func->GetParameter(2));
-
-    f_chi->GetXaxis()->SetLabelSize(0.047);
-    f_chi->GetXaxis()->SetLabelOffset(0.015);
-    f_chi->GetXaxis()->SetTitleSize(0.05);
-    f_chi->GetXaxis()->SetTitleOffset(1.01);
-
-    f_chi->GetYaxis()->SetLabelSize(0.047);
-    f_chi->GetYaxis()->SetTitleSize(0.05);
-    f_chi->GetYaxis()->SetNdivisions(5, 5, 0, true);
-    f_chi->GetYaxis()->SetTitleOffset(1.3);
-
-    f_chi->GetZaxis()->SetLabelSize(0.047);
-    f_chi->GetZaxis()->SetTitleSize(0.05);
-    f_chi->GetZaxis()->SetNdivisions(5, 10, 20, true);
-    f_chi->GetZaxis()->SetTitleOffset(0.5);
-
-    f_chi->GetXaxis()->SetTitle("bkg normalization");
-    f_chi->GetYaxis()->SetTitle("bkg #tau [ns]");
-    f_chi->GetZaxis()->SetTitle("#chi^{2}");
-    f_chi->SetTitle("");
-
-    f_chi->Draw("CONT4Z");
-    c_chi->SaveAs("../figures/bifit_background_correlation.png");
-}
-
-void createFitFile(const char *datafile)
-{
-=======
-    // Set parameter limits and initial values
-    f->SetParLimits(0, 0, 200);
-    f->SetParameter(2, 2200);
->>>>>>> 073837fa
-
-    // Fit the function to the histogram
-    histo->Fit(f, "RMNQ");
-
-    // Print fit results to the result file
-    Double_t xmin, xmax;
-    f->GetRange(xmin, xmax);
-    std::cout << "\nFitting range: " << xmin << " - " << xmax << std::endl;
-
-    resultFile << Form("%.0f-%.0f", xmin, xmax) << "\t";
-    resultFile << f->GetParameter(2) << "\t";
-    resultFile << i << "\t";
-    resultFile << f->GetParError(2) << "\t";
-    resultFile << f->GetProb() << std::endl;
-
-<<<<<<< HEAD
-    // Retrieve calibration parameters
-    double a = std::stod(calibration_parameters->ValueOf("m"));
-    double b = std::stod(calibration_parameters->ValueOf("q"));
-
-    std::cout << "Fit is starting:" << std::endl;
-    std::cout << "Calibration parameters:\t"
-              << "m: " << a << "   q: " << b << std::endl;
-
-    // Fill the histogram with calibrated data
-    while (infile >> x)
-    {
-        histo->Fill(a * x + b);
-    }
     infile.close();
 
     // Open a file to store fit results
@@ -845,56 +559,50 @@
     // Loop through different fit configurations
     for (int i = 1; i < 5; ++i)
     {
-        // Create a fit function
-        TF1 *f = new TF1("f", "[0]+[1]*exp(-x/[2])", 200, 15000);
-        f->SetParNames("constant", "normalization", "decay rate [ns]");
-
-        // Set fit range based on iteration
-        if (i == 1)
-        {
-            f->SetRange(200, 15000);
-        }
-        else if (i == 2)
-        {
-            f->SetRange(200, 2500);
-        }
-        else if (i == 3)
-        {
-            f->SetRange(2500, 9000);
-        }
-        else if (i == 4)
-        {
-            f->SetRange(9000, 15000);
-        }
-
-
-        // Set parameter limits and initial values
-        f->SetParLimits(0, 0, 200);
-        f->SetParameter(1, 2000);
-        f->SetParameter(2, 2200);
-
-        // Fit the function to the histogram
-        histo->Fit(f, "RMQN");
-
-        // Print fit results to the result file
-        Double_t xmin, xmax;
-        f->GetRange(xmin, xmax);
-        std::cout << "\nFitting range: " << xmin << " - " << xmax << std::endl;
-
-        resultFile << Form("%.0f-%.0f", xmin, xmax) << "\t";
-        resultFile << f->GetParameter(2) << "\t";
-        resultFile << i << "\t";
-        resultFile << f->GetParError(2) << "\t";
-        resultFile << f->GetProb() << std::endl;
-
-        // Clean up memory by deleting the fit function object
-        delete f;
+      // Create a fit function
+      TF1 *f = new TF1("f", "[0]+[1]*exp(-x/[2])", 200, 15000);
+      f->SetParNames("constant", "normalization", "decay rate [ns]");
+
+      // Set fit range based on iteration
+      if (i == 1)
+      {
+        f->SetRange(200, 15000);
+      }
+      else if (i == 2)
+      {
+        f->SetRange(200, 2500);
+      }
+      else if (i == 3)
+      {
+        f->SetRange(2500, 9000);
+      }
+      else if (i == 4)
+      {
+        f->SetRange(9000, 15000);
+      }
+
+      // Set parameter limits and initial values
+      f->SetParLimits(0, 0, 200);
+      f->SetParameter(1, 2000);
+      f->SetParameter(2, 2200);
+
+      // Fit the function to the histogram
+      histo->Fit(f, "RMQN");
+
+      // Print fit results to the result file
+      Double_t xmin, xmax;
+      f->GetRange(xmin, xmax);
+      std::cout << "\nFitting range: " << xmin << " - " << xmax << std::endl;
+
+      resultFile << Form("%.0f-%.0f", xmin, xmax) << "\t";
+      resultFile << f->GetParameter(2) << "\t";
+      resultFile << i << "\t";
+      resultFile << f->GetParError(2) << "\t";
+      resultFile << f->GetProb() << std::endl;
+
+      // Clean up memory by deleting the fit function object
+      delete f;
     }
     resultFile.close();
-=======
-    // Clean up memory by deleting the fit function object
-    delete f;
-  }
-  resultFile.close();
->>>>>>> 073837fa
+  }
 }